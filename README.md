<div align="center">

# Suna - Open Source Generalist AI Agent

(that acts on your behalf)

![Suna Screenshot](frontend/public/banner.png)

Suna is a fully open source AI assistant that helps you accomplish real-world tasks with ease. Through natural conversation, Suna becomes your digital companion for research, data analysis, and everyday challenges—combining powerful capabilities with an intuitive interface that understands what you need and delivers results.

Suna's powerful toolkit includes seamless browser automation to navigate the web and extract data, file management for document creation and editing, web crawling and extended search capabilities, command-line execution for system tasks, website deployment, and integration with various APIs and services. These capabilities work together harmoniously, allowing Suna to solve your complex problems and automate workflows through simple conversations!

[![License](https://img.shields.io/badge/License-Apache--2.0-blue)](./license)
[![Discord Follow](https://dcbadge.limes.pink/api/server/Py6pCBUUPw?style=flat)](https://discord.gg/Py6pCBUUPw)
[![Twitter Follow](https://img.shields.io/twitter/follow/kortixai)](https://x.com/kortixai)
[![GitHub Repo stars](https://img.shields.io/github/stars/kortix-ai/suna)](https://github.com/kortix-ai/suna)
[![Issues](https://img.shields.io/github/issues/kortix-ai/suna
)](https://github.com/kortix-ai/suna/labels/bug)
</div>


## Table of Contents

- [Suna Architecture](#project-architecture)
  - [Backend API](#backend-api)
  - [Frontend](#frontend)
  - [Agent Docker](#agent-docker)
  - [Supabase Database](#supabase-database)
- [Use Cases](#use-cases)
- [Self-Hosting](#self-hosting)
- [Acknowledgements](#acknowledgements)
- [License](#license)

## Project Architecture

![Architecture Diagram](docs/images/diagram.png)

Suna consists of four main components:

### Backend API
Python/FastAPI service that handles REST endpoints, thread management, and LLM integration with Anthropic, and others via LiteLLM.

### Frontend
Next.js/React application providing a responsive UI with chat interface, dashboard, etc.

### Agent Docker
Isolated execution environment for every agent - with browser automation, code interpreter, file system access, tool integration, and security features.

### Supabase Database
Handles data persistence with authentication, user management, conversation history, file storage, agent state, analytics, and real-time subscriptions.

## Use Cases

1. **Competitor Analysis** ([Watch](https://www.suna.so/share/5ee791ac-e19c-4986-a61c-6d0659d0e5bc)) - *"Analyze the market for my next company in the healthcare industry, located in the UK. Give me the major players, their market size, strengths, and weaknesses, and add their website URLs. Once done, generate a PDF report."*

2. **VC List** ([Watch](https://www.suna.so/share/804d20a3-cf1c-4adb-83bb-0e77cc6adeac)) - *"Give me the list of the most important VC Funds in the United States based on Assets Under Management. Give me website URLs, and if possible an email to reach them out."*

3. **Looking for Candidates** ([Watch](https://www.suna.so/share/3ae581b0-2db8-4c63-b324-3b8d29762e74)) - *"Go on LinkedIn, and find me 10 profiles available - they are not working right now - for a junior software engineer position, who are located in Munich, Germany. They should have at least one bachelor's degree in Computer Science or anything related to it, and 1-year of experience in any field/role."*

4. **Planning Company Trip** ([Watch](https://www.suna.so/share/725e64a0-f1e2-4bb6-8a1f-703c2833fd72)) - *"Generate me a route plan for my company. We should go to California. We'll be in 8 people. Compose the trip from the departure (Paris, France) to the activities we can do considering that the trip will be 7 days long - departure on the 21st of Apr 2025. Check the weather forecast and temperature for the upcoming days, and based on that, you can plan our activities (outdoor vs indoor)."*

5. **Working on Excel** ([Watch](https://www.suna.so/share/128f23a4-51cd-42a6-97a0-0b458b32010e)) - *"My company asked me to set up an Excel spreadsheet with all the information about Italian lottery games (Lotto, 10eLotto, and Million Day). Based on that, generate and send me a spreadsheet with all the basic information (public ones)."*

6. **Automate Event Speaker Prospecting** ([Watch](https://www.suna.so/share/7a7592ea-ed44-4c69-bcb5-5f9bb88c188c)) - *"Find 20 AI ethics speakers from Europe who've spoken at conferences in the past year. Scrapes conference sites, cross-references LinkedIn and YouTube, and outputs contact info + talk summaries."*

7. **Summarize and Cross-Reference Scientific Papers** ([Watch](https://www.suna.so/share/c2081b3c-786e-4e7c-9bf4-46e9b23bb662)) - *"Research and compare scientific papers talking about Alcohol effects on our bodies during the last 5 years. Generate a report about the most important scientific papers talking about the topic I wrote before."*

8. **Research + First Contact Draft** ([Watch](https://www.suna.so/share/6b6296a6-8683-49e5-9ad0-a32952d12c44)) - *"Research my potential customers (B2B) on LinkedIn. They should be in the clean tech industry. Find their websites and their email addresses. After that, based on the company profile, generate a personalized first contact email where I present my company which is offering consulting services to cleantech companies to maximize their profits and reduce their costs."*

9. **SEO Analysis** ([Watch](https://www.suna.so/share/43491cb0-cd6c-45f0-880c-66ddc8c4b842)) - *"Based on my website suna.so, generate an SEO report analysis, find top-ranking pages by keyword clusters, and identify topics I'm missing."*

10. **Generate a Personal Trip** ([Watch](https://www.suna.so/share/37b31907-8349-4f63-b0e5-27ca597ed02a)) - *"Generate a personal trip to London, with departure from Bangkok on the 1st of May. The trip will last 10 days. Find an accommodation in the center of London, with a rating on Google reviews of at least 4.5. Find me interesting outdoor activities to do during the journey. Generate a detailed itinerary plan."*

11. **Recently Funded Startups** ([Watch](https://www.suna.so/share/8b2a897e-985a-4d5e-867b-15239274f764)) - *"Go on Crunchbase, Dealroom, and TechCrunch, filter by Series A funding rounds in the SaaS Finance Space, and build a report with company data, founders, and contact info for outbound sales."*

12. **Scrape Forum Discussions** ([Watch](https://www.suna.so/share/7d7a5d93-a20d-48b0-82cc-e9a876e9fd04)) - *"I need to find the best beauty centers in Rome, but I want to find them by using open forums that speak about this topic. Go on Google, and scrape the forums by looking for beauty center discussions located in Rome. Then generate a list of 5 beauty centers with the best comments about them."*

## Self-Hosting

Suna can be self-hosted on your own infrastructure using our setup wizard. For a comprehensive guide to self-hosting Suna, please refer to our [Self-Hosting Guide](./SELF-HOSTING.md).

The setup process includes:

<<<<<<< HEAD
- Setting up a Supabase project for database and authentication
- Configuring Redis for caching and session management
- Setting up Daytona for secure agent execution
- Integrating with LLM providers (Anthropic, OpenAI, Groq, etc.)
- Configuring web search and scraping capabilities

### Quick Start
=======
You'll need the following components:
- A Supabase project for database and authentication
- Redis database for caching and session management
- RabbitMQ message queue for orchestrating worker tasks
- Daytona sandbox for secure agent execution
- Python 3.11 for the API backend
- API keys for LLM providers (Anthropic, OpenRouter)
- Tavily API key for enhanced search capabilities
- Firecrawl API key for web scraping capabilities

### Prerequisites

1. **Supabase**:
   - Create a new [Supabase project](https://supabase.com/dashboard/projects)
   - Save your project's API URL, anon key, and service role key for later use
   - Install the [Supabase CLI](https://supabase.com/docs/guides/cli/getting-started)

2. **Redis and RabbitMQ**:
   - Go to the `/backend` folder
   - Run `docker compose up redis rabbitmq`

3. **Daytona**:
   - Create an account on [Daytona](https://app.daytona.io/)
   - Generate an API key from your account settings
   - Go to [Images](https://app.daytona.io/dashboard/images)
   - Click "Add Image"
   - Enter `kortix/suna:0.1.2` as the image name
   - Set `/usr/bin/supervisord -n -c /etc/supervisor/conf.d/supervisord.conf` as the Entrypoint

4. **LLM API Keys**:
   - Obtain an API key [Anthropic](https://www.anthropic.com/)
   - While other providers should work via [LiteLLM](https://github.com/BerriAI/litellm), Anthropic is recommended – the prompt needs to be adjusted for other providers to output correct XML for tool calls.

5. **Search API Key** (Optional):
   - For enhanced search capabilities, obtain an [Tavily API key](https://tavily.com/)
   - For web scraping capabilities, obtain a [Firecrawl API key](https://firecrawl.dev/)
  

6. **RapidAPI API Key** (Optional):
   - To enable API services like LinkedIn, and others, you'll need a RapidAPI key
   - Each service requires individual activation in your RapidAPI account:
     1. Locate the service's `base_url` in its corresponding file (e.g., `"https://linkedin-data-scraper.p.rapidapi.com"` in [`backend/agent/tools/data_providers/LinkedinProvider.py`](backend/agent/tools/data_providers/LinkedinProvider.py))
     2. Visit that specific API on the RapidAPI marketplace
     3. Subscribe to the service (many offer free tiers with limited requests)
     4. Once subscribed, the service will be available to your agent through the API Services tool

### Installation Steps
>>>>>>> fab1b090

1. **Clone the repository**:
```bash
git clone https://github.com/kortix-ai/suna.git
cd suna
```

2. **Run the setup wizard**:
```bash
<<<<<<< HEAD
python setup.py
```

The wizard will guide you through all necessary steps to get your Suna instance up and running. For detailed instructions, troubleshooting tips, and advanced configuration options, see the [Self-Hosting Guide](./SELF-HOSTING.md).
=======
NEXT_PUBLIC_URL="http://localhost:3000"

# Supabase credentials from step 1
SUPABASE_URL=your_supabase_url
SUPABASE_ANON_KEY=your_supabase_anon_key
SUPABASE_SERVICE_ROLE_KEY=your_supabase_service_role_key

# Redis credentials from step 2
REDIS_HOST=your_redis_host
REDIS_PORT=6379
REDIS_PASSWORD=your_redis_password
REDIS_SSL=True  # Set to False for local Redis without SSL

RABBITMQ_HOST=your_rabbitmq_host # Set to localhost if running locally
RABBITMQ_PORT=5672

# Daytona credentials from step 3
DAYTONA_API_KEY=your_daytona_api_key
DAYTONA_SERVER_URL="https://app.daytona.io/api"
DAYTONA_TARGET="us"

# Anthropic
ANTHROPIC_API_KEY=

# OpenAI API:
OPENAI_API_KEY=your_openai_api_key

# Optional but recommended
TAVILY_API_KEY=your_tavily_api_key  # For enhanced search capabilities
FIRECRAWL_API_KEY=your_firecrawl_api_key  # For web scraping capabilities
RAPID_API_KEY=
```

3. **Set up Supabase database**:
```bash
# Login to Supabase CLI
supabase login

# Link to your project (find your project reference in the Supabase dashboard)
supabase link --project-ref your_project_reference_id

# Push database migrations
supabase db push
```

Then, go to the Supabase web platform again -> choose your project -> Project Settings -> Data API -> And in the "Exposed Schema" add "basejump" if not already there

4. **Configure frontend environment**:
```bash
cd ../frontend
cp .env.example .env.local  # Create from example if available, or use the following template
```

   Edit the `.env.local` file:
```
NEXT_PUBLIC_SUPABASE_URL=your_supabase_url
NEXT_PUBLIC_SUPABASE_ANON_KEY=your_supabase_anon_key
NEXT_PUBLIC_BACKEND_URL="http://localhost:8000/api"  # Use this for local development
NEXT_PUBLIC_URL="http://localhost:3000"
```

   Note: If you're using Docker Compose, use the container name instead of localhost:
```
NEXT_PUBLIC_BACKEND_URL="http://backend:8000/api"  # Use this when running with Docker Compose
```

5. **Install dependencies**:
```bash
# Install frontend dependencies
cd frontend
npm install

# Install backend dependencies
cd ../backend
poetry install
```

6. **Start the application**:

   In one terminal, start the frontend:
```bash
cd frontend
npm run dev
```

   In another terminal, start the backend:
```bash
cd backend
poetry run python3.11 api.py
```

   In one more terminal, start the backend worker:
```bash
cd backend
poetry run python3.11 -m dramatiq run_agent_background
```

5-6. **Docker Compose Alternative**:

Before running with Docker Compose, make sure your environment files are properly configured:
- In `backend/.env`, set all the required environment variables as described above
  - For Redis configuration, use `REDIS_HOST=redis` instead of localhost
  - For RabbitMQ, use `RABBITMQ_HOST=rabbitmq` instead of localhost
  - The Docker Compose setup will automatically set these Redis environment variables:
    ```
    REDIS_HOST=redis
    REDIS_PORT=6379
    REDIS_PASSWORD=
    REDIS_SSL=False

    RABBITMQ_HOST=rabbitmq
    RABBITMQ_PORT=5672
    ```
- In `frontend/.env.local`, make sure to set `NEXT_PUBLIC_BACKEND_URL="http://backend:8000/api"` to use the container name

Then run:
```bash
export GITHUB_REPOSITORY="your-github-username/repo-name"
docker compose -f docker-compose.ghcr.yaml up
```

If you're building the images locally instead of using pre-built ones:
```bash
docker compose up
```

The Docker Compose setup includes Redis and RabbitMQ services that will be used by the backend automatically.


7. **Access Suna**:
   - Open your browser and navigate to `http://localhost:3000`
   - Sign up for an account using the Supabase authentication
   - Start using your self-hosted Suna instance!
>>>>>>> fab1b090

## Acknowledgements

### Main Contributors
- [Adam Cohen Hillel](https://x.com/adamcohenhillel)
- [Dat-lequoc](https://x.com/datlqqq)
- [Marko Kraemer](https://twitter.com/markokraemer)

### Technologies
- [Daytona](https://daytona.io/) - Secure agent execution environment
- [Supabase](https://supabase.com/) - Database and authentication
- [Playwright](https://playwright.dev/) - Browser automation
- [OpenAI](https://openai.com/) - LLM provider
- [Anthropic](https://www.anthropic.com/) - LLM provider
- [Tavily](https://tavily.com/) - Search capabilities
- [Firecrawl](https://firecrawl.dev/) - Web scraping capabilities
- [RapidAPI](https://rapidapi.com/) - API services

## License

Kortix Suna is licensed under the Apache License, Version 2.0. See [LICENSE](./LICENSE) for the full license text.
<|MERGE_RESOLUTION|>--- conflicted
+++ resolved
@@ -14,10 +14,9 @@
 [![Discord Follow](https://dcbadge.limes.pink/api/server/Py6pCBUUPw?style=flat)](https://discord.gg/Py6pCBUUPw)
 [![Twitter Follow](https://img.shields.io/twitter/follow/kortixai)](https://x.com/kortixai)
 [![GitHub Repo stars](https://img.shields.io/github/stars/kortix-ai/suna)](https://github.com/kortix-ai/suna)
-[![Issues](https://img.shields.io/github/issues/kortix-ai/suna
-)](https://github.com/kortix-ai/suna/labels/bug)
+[![Issues](https://img.shields.io/github/issues/kortix-ai/suna)](https://github.com/kortix-ai/suna/labels/bug)
+
 </div>
-
 
 ## Table of Contents
 
@@ -38,42 +37,46 @@
 Suna consists of four main components:
 
 ### Backend API
+
 Python/FastAPI service that handles REST endpoints, thread management, and LLM integration with Anthropic, and others via LiteLLM.
 
 ### Frontend
+
 Next.js/React application providing a responsive UI with chat interface, dashboard, etc.
 
 ### Agent Docker
+
 Isolated execution environment for every agent - with browser automation, code interpreter, file system access, tool integration, and security features.
 
 ### Supabase Database
+
 Handles data persistence with authentication, user management, conversation history, file storage, agent state, analytics, and real-time subscriptions.
 
 ## Use Cases
 
-1. **Competitor Analysis** ([Watch](https://www.suna.so/share/5ee791ac-e19c-4986-a61c-6d0659d0e5bc)) - *"Analyze the market for my next company in the healthcare industry, located in the UK. Give me the major players, their market size, strengths, and weaknesses, and add their website URLs. Once done, generate a PDF report."*
+1. **Competitor Analysis** ([Watch](https://www.suna.so/share/5ee791ac-e19c-4986-a61c-6d0659d0e5bc)) - _"Analyze the market for my next company in the healthcare industry, located in the UK. Give me the major players, their market size, strengths, and weaknesses, and add their website URLs. Once done, generate a PDF report."_
 
-2. **VC List** ([Watch](https://www.suna.so/share/804d20a3-cf1c-4adb-83bb-0e77cc6adeac)) - *"Give me the list of the most important VC Funds in the United States based on Assets Under Management. Give me website URLs, and if possible an email to reach them out."*
+2. **VC List** ([Watch](https://www.suna.so/share/804d20a3-cf1c-4adb-83bb-0e77cc6adeac)) - _"Give me the list of the most important VC Funds in the United States based on Assets Under Management. Give me website URLs, and if possible an email to reach them out."_
 
-3. **Looking for Candidates** ([Watch](https://www.suna.so/share/3ae581b0-2db8-4c63-b324-3b8d29762e74)) - *"Go on LinkedIn, and find me 10 profiles available - they are not working right now - for a junior software engineer position, who are located in Munich, Germany. They should have at least one bachelor's degree in Computer Science or anything related to it, and 1-year of experience in any field/role."*
+3. **Looking for Candidates** ([Watch](https://www.suna.so/share/3ae581b0-2db8-4c63-b324-3b8d29762e74)) - _"Go on LinkedIn, and find me 10 profiles available - they are not working right now - for a junior software engineer position, who are located in Munich, Germany. They should have at least one bachelor's degree in Computer Science or anything related to it, and 1-year of experience in any field/role."_
 
-4. **Planning Company Trip** ([Watch](https://www.suna.so/share/725e64a0-f1e2-4bb6-8a1f-703c2833fd72)) - *"Generate me a route plan for my company. We should go to California. We'll be in 8 people. Compose the trip from the departure (Paris, France) to the activities we can do considering that the trip will be 7 days long - departure on the 21st of Apr 2025. Check the weather forecast and temperature for the upcoming days, and based on that, you can plan our activities (outdoor vs indoor)."*
+4. **Planning Company Trip** ([Watch](https://www.suna.so/share/725e64a0-f1e2-4bb6-8a1f-703c2833fd72)) - _"Generate me a route plan for my company. We should go to California. We'll be in 8 people. Compose the trip from the departure (Paris, France) to the activities we can do considering that the trip will be 7 days long - departure on the 21st of Apr 2025. Check the weather forecast and temperature for the upcoming days, and based on that, you can plan our activities (outdoor vs indoor)."_
 
-5. **Working on Excel** ([Watch](https://www.suna.so/share/128f23a4-51cd-42a6-97a0-0b458b32010e)) - *"My company asked me to set up an Excel spreadsheet with all the information about Italian lottery games (Lotto, 10eLotto, and Million Day). Based on that, generate and send me a spreadsheet with all the basic information (public ones)."*
+5. **Working on Excel** ([Watch](https://www.suna.so/share/128f23a4-51cd-42a6-97a0-0b458b32010e)) - _"My company asked me to set up an Excel spreadsheet with all the information about Italian lottery games (Lotto, 10eLotto, and Million Day). Based on that, generate and send me a spreadsheet with all the basic information (public ones)."_
 
-6. **Automate Event Speaker Prospecting** ([Watch](https://www.suna.so/share/7a7592ea-ed44-4c69-bcb5-5f9bb88c188c)) - *"Find 20 AI ethics speakers from Europe who've spoken at conferences in the past year. Scrapes conference sites, cross-references LinkedIn and YouTube, and outputs contact info + talk summaries."*
+6. **Automate Event Speaker Prospecting** ([Watch](https://www.suna.so/share/7a7592ea-ed44-4c69-bcb5-5f9bb88c188c)) - _"Find 20 AI ethics speakers from Europe who've spoken at conferences in the past year. Scrapes conference sites, cross-references LinkedIn and YouTube, and outputs contact info + talk summaries."_
 
-7. **Summarize and Cross-Reference Scientific Papers** ([Watch](https://www.suna.so/share/c2081b3c-786e-4e7c-9bf4-46e9b23bb662)) - *"Research and compare scientific papers talking about Alcohol effects on our bodies during the last 5 years. Generate a report about the most important scientific papers talking about the topic I wrote before."*
+7. **Summarize and Cross-Reference Scientific Papers** ([Watch](https://www.suna.so/share/c2081b3c-786e-4e7c-9bf4-46e9b23bb662)) - _"Research and compare scientific papers talking about Alcohol effects on our bodies during the last 5 years. Generate a report about the most important scientific papers talking about the topic I wrote before."_
 
-8. **Research + First Contact Draft** ([Watch](https://www.suna.so/share/6b6296a6-8683-49e5-9ad0-a32952d12c44)) - *"Research my potential customers (B2B) on LinkedIn. They should be in the clean tech industry. Find their websites and their email addresses. After that, based on the company profile, generate a personalized first contact email where I present my company which is offering consulting services to cleantech companies to maximize their profits and reduce their costs."*
+8. **Research + First Contact Draft** ([Watch](https://www.suna.so/share/6b6296a6-8683-49e5-9ad0-a32952d12c44)) - _"Research my potential customers (B2B) on LinkedIn. They should be in the clean tech industry. Find their websites and their email addresses. After that, based on the company profile, generate a personalized first contact email where I present my company which is offering consulting services to cleantech companies to maximize their profits and reduce their costs."_
 
-9. **SEO Analysis** ([Watch](https://www.suna.so/share/43491cb0-cd6c-45f0-880c-66ddc8c4b842)) - *"Based on my website suna.so, generate an SEO report analysis, find top-ranking pages by keyword clusters, and identify topics I'm missing."*
+9. **SEO Analysis** ([Watch](https://www.suna.so/share/43491cb0-cd6c-45f0-880c-66ddc8c4b842)) - _"Based on my website suna.so, generate an SEO report analysis, find top-ranking pages by keyword clusters, and identify topics I'm missing."_
 
-10. **Generate a Personal Trip** ([Watch](https://www.suna.so/share/37b31907-8349-4f63-b0e5-27ca597ed02a)) - *"Generate a personal trip to London, with departure from Bangkok on the 1st of May. The trip will last 10 days. Find an accommodation in the center of London, with a rating on Google reviews of at least 4.5. Find me interesting outdoor activities to do during the journey. Generate a detailed itinerary plan."*
+10. **Generate a Personal Trip** ([Watch](https://www.suna.so/share/37b31907-8349-4f63-b0e5-27ca597ed02a)) - _"Generate a personal trip to London, with departure from Bangkok on the 1st of May. The trip will last 10 days. Find an accommodation in the center of London, with a rating on Google reviews of at least 4.5. Find me interesting outdoor activities to do during the journey. Generate a detailed itinerary plan."_
 
-11. **Recently Funded Startups** ([Watch](https://www.suna.so/share/8b2a897e-985a-4d5e-867b-15239274f764)) - *"Go on Crunchbase, Dealroom, and TechCrunch, filter by Series A funding rounds in the SaaS Finance Space, and build a report with company data, founders, and contact info for outbound sales."*
+11. **Recently Funded Startups** ([Watch](https://www.suna.so/share/8b2a897e-985a-4d5e-867b-15239274f764)) - _"Go on Crunchbase, Dealroom, and TechCrunch, filter by Series A funding rounds in the SaaS Finance Space, and build a report with company data, founders, and contact info for outbound sales."_
 
-12. **Scrape Forum Discussions** ([Watch](https://www.suna.so/share/7d7a5d93-a20d-48b0-82cc-e9a876e9fd04)) - *"I need to find the best beauty centers in Rome, but I want to find them by using open forums that speak about this topic. Go on Google, and scrape the forums by looking for beauty center discussions located in Rome. Then generate a list of 5 beauty centers with the best comments about them."*
+12. **Scrape Forum Discussions** ([Watch](https://www.suna.so/share/7d7a5d93-a20d-48b0-82cc-e9a876e9fd04)) - _"I need to find the best beauty centers in Rome, but I want to find them by using open forums that speak about this topic. Go on Google, and scrape the forums by looking for beauty center discussions located in Rome. Then generate a list of 5 beauty centers with the best comments about them."_
 
 ## Self-Hosting
 
@@ -81,7 +84,6 @@
 
 The setup process includes:
 
-<<<<<<< HEAD
 - Setting up a Supabase project for database and authentication
 - Configuring Redis for caching and session management
 - Setting up Daytona for secure agent execution
@@ -89,213 +91,32 @@
 - Configuring web search and scraping capabilities
 
 ### Quick Start
-=======
-You'll need the following components:
-- A Supabase project for database and authentication
-- Redis database for caching and session management
-- RabbitMQ message queue for orchestrating worker tasks
-- Daytona sandbox for secure agent execution
-- Python 3.11 for the API backend
-- API keys for LLM providers (Anthropic, OpenRouter)
-- Tavily API key for enhanced search capabilities
-- Firecrawl API key for web scraping capabilities
-
-### Prerequisites
-
-1. **Supabase**:
-   - Create a new [Supabase project](https://supabase.com/dashboard/projects)
-   - Save your project's API URL, anon key, and service role key for later use
-   - Install the [Supabase CLI](https://supabase.com/docs/guides/cli/getting-started)
-
-2. **Redis and RabbitMQ**:
-   - Go to the `/backend` folder
-   - Run `docker compose up redis rabbitmq`
-
-3. **Daytona**:
-   - Create an account on [Daytona](https://app.daytona.io/)
-   - Generate an API key from your account settings
-   - Go to [Images](https://app.daytona.io/dashboard/images)
-   - Click "Add Image"
-   - Enter `kortix/suna:0.1.2` as the image name
-   - Set `/usr/bin/supervisord -n -c /etc/supervisor/conf.d/supervisord.conf` as the Entrypoint
-
-4. **LLM API Keys**:
-   - Obtain an API key [Anthropic](https://www.anthropic.com/)
-   - While other providers should work via [LiteLLM](https://github.com/BerriAI/litellm), Anthropic is recommended – the prompt needs to be adjusted for other providers to output correct XML for tool calls.
-
-5. **Search API Key** (Optional):
-   - For enhanced search capabilities, obtain an [Tavily API key](https://tavily.com/)
-   - For web scraping capabilities, obtain a [Firecrawl API key](https://firecrawl.dev/)
-  
-
-6. **RapidAPI API Key** (Optional):
-   - To enable API services like LinkedIn, and others, you'll need a RapidAPI key
-   - Each service requires individual activation in your RapidAPI account:
-     1. Locate the service's `base_url` in its corresponding file (e.g., `"https://linkedin-data-scraper.p.rapidapi.com"` in [`backend/agent/tools/data_providers/LinkedinProvider.py`](backend/agent/tools/data_providers/LinkedinProvider.py))
-     2. Visit that specific API on the RapidAPI marketplace
-     3. Subscribe to the service (many offer free tiers with limited requests)
-     4. Once subscribed, the service will be available to your agent through the API Services tool
-
-### Installation Steps
->>>>>>> fab1b090
 
 1. **Clone the repository**:
+
 ```bash
 git clone https://github.com/kortix-ai/suna.git
 cd suna
 ```
 
 2. **Run the setup wizard**:
+
 ```bash
-<<<<<<< HEAD
 python setup.py
 ```
 
 The wizard will guide you through all necessary steps to get your Suna instance up and running. For detailed instructions, troubleshooting tips, and advanced configuration options, see the [Self-Hosting Guide](./SELF-HOSTING.md).
-=======
-NEXT_PUBLIC_URL="http://localhost:3000"
-
-# Supabase credentials from step 1
-SUPABASE_URL=your_supabase_url
-SUPABASE_ANON_KEY=your_supabase_anon_key
-SUPABASE_SERVICE_ROLE_KEY=your_supabase_service_role_key
-
-# Redis credentials from step 2
-REDIS_HOST=your_redis_host
-REDIS_PORT=6379
-REDIS_PASSWORD=your_redis_password
-REDIS_SSL=True  # Set to False for local Redis without SSL
-
-RABBITMQ_HOST=your_rabbitmq_host # Set to localhost if running locally
-RABBITMQ_PORT=5672
-
-# Daytona credentials from step 3
-DAYTONA_API_KEY=your_daytona_api_key
-DAYTONA_SERVER_URL="https://app.daytona.io/api"
-DAYTONA_TARGET="us"
-
-# Anthropic
-ANTHROPIC_API_KEY=
-
-# OpenAI API:
-OPENAI_API_KEY=your_openai_api_key
-
-# Optional but recommended
-TAVILY_API_KEY=your_tavily_api_key  # For enhanced search capabilities
-FIRECRAWL_API_KEY=your_firecrawl_api_key  # For web scraping capabilities
-RAPID_API_KEY=
-```
-
-3. **Set up Supabase database**:
-```bash
-# Login to Supabase CLI
-supabase login
-
-# Link to your project (find your project reference in the Supabase dashboard)
-supabase link --project-ref your_project_reference_id
-
-# Push database migrations
-supabase db push
-```
-
-Then, go to the Supabase web platform again -> choose your project -> Project Settings -> Data API -> And in the "Exposed Schema" add "basejump" if not already there
-
-4. **Configure frontend environment**:
-```bash
-cd ../frontend
-cp .env.example .env.local  # Create from example if available, or use the following template
-```
-
-   Edit the `.env.local` file:
-```
-NEXT_PUBLIC_SUPABASE_URL=your_supabase_url
-NEXT_PUBLIC_SUPABASE_ANON_KEY=your_supabase_anon_key
-NEXT_PUBLIC_BACKEND_URL="http://localhost:8000/api"  # Use this for local development
-NEXT_PUBLIC_URL="http://localhost:3000"
-```
-
-   Note: If you're using Docker Compose, use the container name instead of localhost:
-```
-NEXT_PUBLIC_BACKEND_URL="http://backend:8000/api"  # Use this when running with Docker Compose
-```
-
-5. **Install dependencies**:
-```bash
-# Install frontend dependencies
-cd frontend
-npm install
-
-# Install backend dependencies
-cd ../backend
-poetry install
-```
-
-6. **Start the application**:
-
-   In one terminal, start the frontend:
-```bash
-cd frontend
-npm run dev
-```
-
-   In another terminal, start the backend:
-```bash
-cd backend
-poetry run python3.11 api.py
-```
-
-   In one more terminal, start the backend worker:
-```bash
-cd backend
-poetry run python3.11 -m dramatiq run_agent_background
-```
-
-5-6. **Docker Compose Alternative**:
-
-Before running with Docker Compose, make sure your environment files are properly configured:
-- In `backend/.env`, set all the required environment variables as described above
-  - For Redis configuration, use `REDIS_HOST=redis` instead of localhost
-  - For RabbitMQ, use `RABBITMQ_HOST=rabbitmq` instead of localhost
-  - The Docker Compose setup will automatically set these Redis environment variables:
-    ```
-    REDIS_HOST=redis
-    REDIS_PORT=6379
-    REDIS_PASSWORD=
-    REDIS_SSL=False
-
-    RABBITMQ_HOST=rabbitmq
-    RABBITMQ_PORT=5672
-    ```
-- In `frontend/.env.local`, make sure to set `NEXT_PUBLIC_BACKEND_URL="http://backend:8000/api"` to use the container name
-
-Then run:
-```bash
-export GITHUB_REPOSITORY="your-github-username/repo-name"
-docker compose -f docker-compose.ghcr.yaml up
-```
-
-If you're building the images locally instead of using pre-built ones:
-```bash
-docker compose up
-```
-
-The Docker Compose setup includes Redis and RabbitMQ services that will be used by the backend automatically.
-
-
-7. **Access Suna**:
-   - Open your browser and navigate to `http://localhost:3000`
-   - Sign up for an account using the Supabase authentication
-   - Start using your self-hosted Suna instance!
->>>>>>> fab1b090
 
 ## Acknowledgements
 
 ### Main Contributors
+
 - [Adam Cohen Hillel](https://x.com/adamcohenhillel)
 - [Dat-lequoc](https://x.com/datlqqq)
 - [Marko Kraemer](https://twitter.com/markokraemer)
 
 ### Technologies
+
 - [Daytona](https://daytona.io/) - Secure agent execution environment
 - [Supabase](https://supabase.com/) - Database and authentication
 - [Playwright](https://playwright.dev/) - Browser automation
@@ -307,4 +128,4 @@
 
 ## License
 
-Kortix Suna is licensed under the Apache License, Version 2.0. See [LICENSE](./LICENSE) for the full license text.
+Kortix Suna is licensed under the Apache License, Version 2.0. See [LICENSE](./LICENSE) for the full license text.